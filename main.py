<<<<<<< HEAD
# main.py - Complete Hugosave Brand-Optimized Spell Checker with Quantization
import asyncio
import logging
import time
import sqlite3
from contextlib import asynccontextmanager
from typing import List, Dict, Optional, Tuple, Any
import json
import hashlib
from datetime import datetime, timedelta
from concurrent.futures import ThreadPoolExecutor
import threading
import os
=======
#!/usr/bin/env python3
"""
Main Entry Point for Hugosave T5 Spell Correction Pipeline
Run this file to start the complete pipeline
"""

import os
import sys
import logging
from pathlib import Path
>>>>>>> 74ab9978

# Add current directory to path for imports
sys.path.append(str(Path(__file__).parent))

from hugosave_pipeline import HugosavePipeline

<<<<<<< HEAD
try:
    import redis
    REDIS_AVAILABLE = True
except ImportError:
    redis = None
    REDIS_AVAILABLE = False

try:
    from sentence_transformers import SentenceTransformer
    SEMANTIC_MODEL_AVAILABLE = True
except ImportError:
    SentenceTransformer = None
    SEMANTIC_MODEL_AVAILABLE = False

try:
    import phonetics
    PHONETICS_AVAILABLE = True
except ImportError:
    phonetics = None
    PHONETICS_AVAILABLE = False

try:
    from rapidfuzz import fuzz, process
    RAPIDFUZZ_AVAILABLE = True
except ImportError:
    fuzz = process = None
    RAPIDFUZZ_AVAILABLE = False

# --- CONFIGURATION MANAGEMENT ---
class Config:
    # Model settings - Hugosave optimized
    PRIMARY_MODEL = os.getenv('PRIMARY_MODEL', './hugosave-quantized-model')
    FALLBACK_MODEL = 'ai-forever/T5-large-spell'
    SEMANTIC_MODEL = 'all-MiniLM-L6-v2'
    
    # Quantization settings
    QUANTIZATION_METHOD = os.getenv('QUANTIZATION_METHOD', 'dynamic')
    USE_HUGOSAVE_MODEL = os.getenv('USE_HUGOSAVE_MODEL', 'true').lower() == 'true'
    
    # Performance settings
    MAX_WORKERS = 4
    CACHE_TTL = 3600  # 1 hour
    CACHE_SIZE = 10000
    BATCH_SIZE = 32
    MAX_SUGGESTIONS = 10
    
    # Quality thresholds
    MIN_CONFIDENCE = 0.3
    MIN_SIMILARITY = 0.4
    MAX_EDIT_DISTANCE = 3
    
    # Redis settings (optional)
    REDIS_URL = os.getenv('REDIS_URL', "redis://localhost:6379")
    USE_REDIS = os.getenv('USE_REDIS', 'false').lower() == 'true'
    
    # Security
    RATE_LIMIT = 1000  # requests per hour per IP
    MAX_TEXT_LENGTH = 1000

# --- ENHANCED LOGGING ---
=======
# Configure logging
>>>>>>> 74ab9978
logging.basicConfig(
    level=logging.INFO,
    format='%(asctime)s - %(name)s - %(levelname)s - %(message)s',
    handlers=[
<<<<<<< HEAD
        logging.FileHandler('hugosave_spellchecker.log'),
        logging.StreamHandler()
    ]
)
logger = logging.getLogger(__name__)

# --- PERFORMANCE MONITORING ---
class PerformanceMonitor:
    def __init__(self):
        self.request_count = 0
        self.total_processing_time = 0
        self.error_count = 0
        self.cache_hits = 0
        self.cache_misses = 0
        self.hugosave_corrections = 0
        self.lock = threading.Lock()
    
    def record_request(self, processing_time: float, from_cache: bool = False, error: bool = False, hugosave_correction: bool = False):
        with self.lock:
            self.request_count += 1
            self.total_processing_time += processing_time
            if error:
                self.error_count += 1
            if from_cache:
                self.cache_hits += 1
            else:
                self.cache_misses += 1
            if hugosave_correction:
                self.hugosave_corrections += 1
    
    def get_stats(self) -> Dict:
        with self.lock:
            return {
                "total_requests": self.request_count,
                "average_processing_time": self.total_processing_time / max(self.request_count, 1),
                "error_rate": self.error_count / max(self.request_count, 1),
                "cache_hit_rate": self.cache_hits / max(self.request_count, 1),
                "hugosave_correction_rate": self.hugosave_corrections / max(self.request_count, 1),
                "uptime_minutes": (datetime.now() - start_time).total_seconds() / 60
            }

# --- HUGOSAVE BRAND GUIDELINES MANAGER ---
class HugosaveBrandManager:
    def __init__(self):
        self.brand_terms = self._load_hugosave_terms()
        self.ux_writing_rules = self._load_ux_rules()
        self.style_rules = self._load_style_rules()
    
    def _load_hugosave_terms(self) -> Dict[str, str]:
        """Load Hugosave brand terms"""
        return {
            'hugosave': 'Hugosave',
            'hugohero': 'Hugohero',
            'hugoheroes': 'Hugoheroes',
            'wealthcare': 'Wealthcare',
            'wealthcare®': 'Wealthcare®',
            'homescreen': 'Homescreen',
            'save account': 'Save Account',
            'spend account': 'Spend Account',
            'cash account': 'Cash Account',
            'multi-currency account': 'Multi-currency Account',
            'debit card': 'Debit Card',
            'hugosave visa platinum debit card': 'Hugosave Visa Platinum Debit Card',
            'pots': 'Pots',
            'rewards centre': 'Rewards Centre',
            'quests': 'Quests',
            'referrals': 'Referrals',
            'roundups': 'Roundups',
            'auto top-up': 'Auto Top-up',
            'invest-as-you-spend': 'Invest-as-you-spend',
            'net worth': 'Net Worth',
            'portfolio composition': 'Portfolio Composition',
            'investment personality quiz': 'Investment Personality Quiz',
            'defender': 'Defender',
            'mediator': 'Mediator',
            'adventurer': 'Adventurer',
            'kyc': 'KYC',
            'singpass': 'Singpass',
            'edda': 'eDDA',
            't&cs': 'T&Cs',
            'hugohub': 'HugoHub',
            'customer': 'Customer',
            'end-customer': 'End-Customer',
            'wallet': 'Wallet'
        }
    
    def _load_ux_rules(self) -> Dict[str, str]:
        """Load UX writing rules"""
        return {
            'login': 'log in',
            'logout': 'log out',
            'signup': 'sign up',
            'setup': 'set up',
            'backup': 'back up',
            'click on': 'select',
            'please click': 'select',
            'kindly': '',
            'utilize': 'use',
            'facilitate': 'help',
            'commence': 'start',
            'terminate': 'end'
        }
    
    def _load_style_rules(self) -> Dict[str, str]:
        """Load British English style rules"""
        return {
            'color': 'colour',
            'realize': 'realise',
            'organize': 'organise',
            'analyze': 'analyse',
            'center': 'centre',
            'favor': 'favour',
            'honor': 'honour',
            'labor': 'labour',
            'neighbor': 'neighbour'
        }
    
    def get_hugosave_correction(self, word: str) -> Optional[Tuple[str, str, float]]:
        """Get Hugosave-specific correction"""
        word_lower = word.lower()
        
        # Check brand terms
        if word_lower in self.brand_terms:
            return (self.brand_terms[word_lower], 'hugosave_brand', 1.0)
        
        # Check UX writing rules
        if word_lower in self.ux_writing_rules:
            return (self.ux_writing_rules[word_lower], 'ux_writing', 0.95)
        
        # Check style rules
        if word_lower in self.style_rules:
            return (self.style_rules[word_lower], 'british_english', 0.9)
        
        return None
    
    def is_hugosave_term(self, word: str) -> bool:
        """Check if word is a Hugosave term"""
        return word.lower() in {**self.brand_terms, **self.ux_writing_rules, **self.style_rules}

# --- ENHANCED CACHING SYSTEM ---
class CacheManager:
    def __init__(self):
        self.local_cache = TTLCache(maxsize=Config.CACHE_SIZE, ttl=Config.CACHE_TTL)
        self.redis_client = None
        
        # Try to connect to Redis
        if Config.USE_REDIS and REDIS_AVAILABLE:
            try:
                self.redis_client = redis.Redis.from_url(Config.REDIS_URL, decode_responses=True)
                self.redis_client.ping()
                logger.info("Redis cache connected successfully")
            except Exception as e:
                logger.warning(f"Redis connection failed: {e}. Using local cache only.")
                self.redis_client = None
    
    def _get_cache_key(self, text: str, language: str = "en") -> str:
        """Generate consistent cache key"""
        key_data = f"{text.lower().strip()}:{language}:hugosave"
        return hashlib.md5(key_data.encode()).hexdigest()
    
    async def get(self, text: str, language: str = "en") -> Optional[Dict]:
        """Get cached result"""
        key = self._get_cache_key(text, language)
        
        # Try Redis first
        if self.redis_client:
            try:
                cached = await asyncio.get_event_loop().run_in_executor(
                    None, self.redis_client.get, key
                )
                if cached:
                    return json.loads(cached)
            except Exception as e:
                logger.warning(f"Redis get error: {e}")
        
        # Fallback to local cache
        return self.local_cache.get(key)
    
    async def set(self, text: str, result: Dict, language: str = "en"):
        """Set cache result"""
        key = self._get_cache_key(text, language)
        result_json = json.dumps(result)
        
        # Set in Redis
        if self.redis_client:
            try:
                await asyncio.get_event_loop().run_in_executor(
                    None, self.redis_client.setex, key, Config.CACHE_TTL, result_json
                )
            except Exception as e:
                logger.warning(f"Redis set error: {e}")
        
        # Set in local cache
        self.local_cache[key] = result

# --- CUSTOM DICTIONARY MANAGER ---
class CustomDictionaryManager:
    def __init__(self):
        self.db_path = "hugosave_dictionary.db"
        self.init_database()
        self.custom_words = set()
        self.domain_corrections = {}
        self.load_custom_data()
    
    def init_database(self):
        """Initialize SQLite database for custom dictionaries"""
        with sqlite3.connect(self.db_path) as conn:
            conn.execute("""
                CREATE TABLE IF NOT EXISTS custom_words (
                    word TEXT PRIMARY KEY,
                    frequency INTEGER DEFAULT 1,
                    domain TEXT,
                    added_date TIMESTAMP DEFAULT CURRENT_TIMESTAMP
                )
            """)
            conn.execute("""
                CREATE TABLE IF NOT EXISTS corrections (
                    incorrect TEXT PRIMARY KEY,
                    correct TEXT,
                    confidence REAL,
                    usage_count INTEGER DEFAULT 1,
                    last_used TIMESTAMP DEFAULT CURRENT_TIMESTAMP
                )
            """)
    
    def load_custom_data(self):
        """Load custom dictionaries from database"""
        try:
            with sqlite3.connect(self.db_path) as conn:
                # Load custom words
                cursor = conn.execute("SELECT word FROM custom_words")
                self.custom_words = {row[0].lower() for row in cursor.fetchall()}
                
                # Load domain corrections
                cursor = conn.execute("SELECT incorrect, correct, confidence FROM corrections")
                for incorrect, correct, confidence in cursor.fetchall():
                    self.domain_corrections[incorrect.lower()] = (correct, confidence)
                    
                logger.info(f"Loaded {len(self.custom_words)} custom words and {len(self.domain_corrections)} corrections")
        except Exception as e:
            logger.error(f"Error loading custom data: {e}")
    
    def add_word(self, word: str, domain: str = "general"):
        """Add word to custom dictionary"""
        try:
            with sqlite3.connect(self.db_path) as conn:
                conn.execute(
                    "INSERT OR REPLACE INTO custom_words (word, domain) VALUES (?, ?)",
                    (word.lower(), domain)
                )
                self.custom_words.add(word.lower())
        except Exception as e:
            logger.error(f"Error adding custom word: {e}")
    
    def add_correction(self, incorrect: str, correct: str, confidence: float = 1.0):
        """Add custom correction"""
        try:
            with sqlite3.connect(self.db_path) as conn:
                conn.execute(
                    "INSERT OR REPLACE INTO corrections (incorrect, correct, confidence) VALUES (?, ?, ?)",
                    (incorrect.lower(), correct.lower(), confidence)
                )
                self.domain_corrections[incorrect.lower()] = (correct.lower(), confidence)
        except Exception as e:
            logger.error(f"Error adding correction: {e}")
    
    def is_custom_word(self, word: str) -> bool:
        """Check if word is in custom dictionary"""
        return word.lower() in self.custom_words
    
    def get_custom_correction(self, word: str) -> Optional[Tuple[str, float]]:
        """Get custom correction if available"""
        return self.domain_corrections.get(word.lower())

# --- HUGOSAVE QUANTIZED AI MODELS MANAGER ---
class HugosaveQuantizedAIManager:
    def __init__(self, quantized_model_path: str = None):
        self.model_path = quantized_model_path or Config.PRIMARY_MODEL
        self.quantized_model = None
        self.tokenizer = None
        self.model_lock = threading.Lock()
        self.model_info = {}
        
        self.load_hugosave_model()
    
    def load_hugosave_model(self):
        """Load Hugosave-specific quantized model"""
        logger.info("🚀 Loading Hugosave quantized model...")
        
        try:
            # Check if Hugosave model exists
            if os.path.exists(self.model_path) and Config.USE_HUGOSAVE_MODEL:
                self._load_quantized_hugosave_model()
            else:
                logger.warning("Hugosave model not found, falling back to base model")
                self._load_fallback_model()
                
        except Exception as e:
            logger.error(f"Error loading Hugosave model: {e}")
            logger.info("Loading fallback model...")
            self._load_fallback_model()
    
    def _load_quantized_hugosave_model(self):
        """Load the quantized Hugosave model"""
        try:
            self.tokenizer = T5Tokenizer.from_pretrained(self.model_path)
            
            # Try to load quantized model state
            quantized_state_path = f"{self.model_path}/quantized_model.pth"
            if os.path.exists(quantized_state_path):
                # Load base model and apply quantization
                base_model = T5ForConditionalGeneration.from_pretrained(
                    self.model_path.replace('-quantized', '-fine-tuned')
                )
                
                self.quantized_model = torch.quantization.quantize_dynamic(
                    base_model,
                    {torch.nn.Linear, torch.nn.Embedding},
                    dtype=torch.qint8
                )
            else:
                # Load model and apply quantization
                base_model = T5ForConditionalGeneration.from_pretrained(self.model_path)
                self.quantized_model = torch.quantization.quantize_dynamic(
                    base_model,
                    {torch.nn.Linear, torch.nn.Embedding},
                    dtype=torch.qint8
                )
            
            self.model_info = {
                'model_type': 'hugosave_quantized',
                'quantization': 'dynamic_int8',
                'hugosave_optimized': True,
                'memory_footprint': self._get_model_size_mb(self.quantized_model)
            }
            
            logger.info("✅ Hugosave quantized model loaded successfully")
            
        except Exception as e:
            logger.error(f"Error loading quantized Hugosave model: {e}")
            raise
    
    def _load_fallback_model(self):
        """Load fallback model if Hugosave model fails"""
        self.tokenizer = T5Tokenizer.from_pretrained(Config.FALLBACK_MODEL)
        base_model = T5ForConditionalGeneration.from_pretrained(Config.FALLBACK_MODEL)
        
        # Apply quantization to fallback model
        self.quantized_model = torch.quantization.quantize_dynamic(
            base_model,
            {torch.nn.Linear, torch.nn.Embedding},
            dtype=torch.qint8
        )
        
        self.model_info = {
            'model_type': 'fallback_quantized',
            'quantization': 'dynamic_int8',
            'hugosave_optimized': False,
            'memory_footprint': self._get_model_size_mb(self.quantized_model)
        }
        
        logger.info("✅ Fallback quantized model loaded")
    
    def get_ai_suggestions(self, word: str, context: str = "", num_suggestions: int = 5) -> List[Tuple[str, float]]:
        """Get suggestions using Hugosave-optimized quantized model"""
        suggestions = []
        
        # Enhanced input format for Hugosave context
        if context:
            input_text = f"Context: {context}. Spelling correction: {word}"
        else:
            input_text = f"Spelling correction: {word}"
        
        try:
            with self.model_lock:
                inputs = self.tokenizer.encode(
                    input_text,
                    return_tensors='pt',
                    max_length=128,
                    truncation=True
                )
                
                with torch.no_grad():
                    outputs = self.quantized_model.generate(
                        inputs,
                        max_length=inputs.shape[-1] + 10,
                        num_beams=3,  # Optimized for speed
                        num_return_sequences=min(num_suggestions, 3),
                        early_stopping=True,
                        repetition_penalty=1.5,
                        do_sample=False,
                        use_cache=True
                    )
                
                for output in outputs:
                    decoded = self.tokenizer.decode(output, skip_special_tokens=True)
                    cleaned = self._clean_ai_output(decoded, word)
                    if cleaned and self._is_valid_suggestion(cleaned, word):
                        # Higher confidence for Hugosave-trained model
                        confidence = 0.95 if self.model_info.get('hugosave_optimized') else 0.8
                        suggestions.append((cleaned, confidence))
        
        except Exception as e:
            logger.error(f"Hugosave AI suggestion error: {e}")
        
        return suggestions[:num_suggestions]
    
    def _get_model_size_mb(self, model):
        """Calculate model size in MB"""
        param_size = sum(p.nelement() * p.element_size() for p in model.parameters())
        buffer_size = sum(b.nelement() * b.element_size() for b in model.buffers())
        return round((param_size + buffer_size) / 1024 / 1024, 2)
    
    def _clean_ai_output(self, raw_output: str, original: str) -> str:
        """Enhanced cleaning of AI output"""
        cleaned = raw_output.strip()
        
        prefixes = [
            "Context:", "Spelling correction:", "Fix:", "Corrected:",
            "Should be:", "->", "Brand correction:", "Hugosave:"
        ]
        
        for prefix in prefixes:
            if cleaned.startswith(prefix):
                cleaned = cleaned[len(prefix):].strip()
                break
        
        words = re.findall(r'\b[a-zA-Z]+\b', cleaned)
        if words:
            candidate = words[0].lower()
            if len(candidate) > 1 and candidate != original.lower():
                return candidate
        
        return ""
    
    def _is_valid_suggestion(self, suggestion: str, original: str) -> bool:
        """Validate suggestion quality"""
        if not suggestion or len(suggestion) < 2:
            return False
        
        invalid_words = {'spelling', 'correct', 'fix', 'context', 'should', 'be', 'hugosave', 'brand'}
        if suggestion.lower() in invalid_words:
            return False
        
        similarity = SequenceMatcher(None, original.lower(), suggestion.lower()).ratio()
        return similarity > Config.MIN_SIMILARITY

# --- ADVANCED SUGGESTION ENGINE ---
class AdvancedSuggestionEngine:
    def __init__(self, ai_manager: HugosaveQuantizedAIManager, dict_manager: CustomDictionaryManager, brand_manager: HugosaveBrandManager):
        self.ai_manager = ai_manager
        self.dict_manager = dict_manager
        self.brand_manager = brand_manager
        
        # Initialize dictionaries
        if ENCHANT_AVAILABLE:
            try:
                self.us_dict = enchant.Dict("en_US")
                self.uk_dict = enchant.Dict("en_GB")
            except:
                self.us_dict = self.uk_dict = None
                logger.warning("Enchant dictionaries not available")
        else:
            self.us_dict = self.uk_dict = None
            logger.warning("Enchant not available")
    
    def get_comprehensive_suggestions(self, word: str, context: str = "", language: str = "en") -> List[Dict]:
        """Get comprehensive suggestions with Hugosave brand priority"""
        suggestions = []
        
        # 1. PRIORITY: Check Hugosave brand guidelines first
        hugosave_correction = self.brand_manager.get_hugosave_correction(word)
        if hugosave_correction:
            correct_word, category, confidence = hugosave_correction
            suggestions.append({
                'word': correct_word,
                'confidence': confidence,
                'source': f'hugosave_{category}',
                'edit_distance': self._edit_distance(word, correct_word),
                'hugosave_brand': True
            })
        
        # 2. Check custom corrections
        custom_correction = self.dict_manager.get_custom_correction(word)
        if custom_correction:
            suggestions.append({
                'word': custom_correction[0],
                'confidence': custom_correction[1],
                'source': 'custom',
                'edit_distance': self._edit_distance(word, custom_correction[0])
            })
        
        # 3. Dictionary suggestions
        dict_suggestions = self._get_dictionary_suggestions(word)
        suggestions.extend(dict_suggestions)
        
        # 4. AI suggestions with context (Hugosave-optimized)
        ai_suggestions = self.ai_manager.get_ai_suggestions(word, context)
        for suggestion, confidence in ai_suggestions:
            suggestions.append({
                'word': suggestion,
                'confidence': confidence,
                'source': 'hugosave_ai',
                'edit_distance': self._edit_distance(word, suggestion)
            })
        
        # 5. Phonetic and fuzzy suggestions (if no high-quality suggestions found)
        if len(suggestions) < 3:
            phonetic_suggestions = self._get_phonetic_suggestions(word)
            suggestions.extend(phonetic_suggestions)
            
            fuzzy_suggestions = self._get_fuzzy_suggestions(word)
            suggestions.extend(fuzzy_suggestions)
        
        # 6. Rank and filter suggestions
        final_suggestions = self._rank_and_filter_suggestions(suggestions, word)
        
        return final_suggestions[:Config.MAX_SUGGESTIONS]
=======
        logging.FileHandler('hugosave_pipeline.log'),
        logging.StreamHandler(sys.stdout)
    ]
)

logger = logging.getLogger(__name__)

def check_dependencies():
    """Check if required packages are installed"""
    required_packages = [
        'torch', 'transformers', 'datasets', 'pandas', 'numpy',
        'nltk', 'scikit-learn', 'tqdm'
    ]
    
    missing = []
    for package in required_packages:
        try:
            __import__(package)
        except ImportError:
            missing.append(package)
    
    if missing:
        logger.error(f"Missing required packages: {missing}")
        logger.info("Please install them with: pip install -r requirements.txt")
        return False
    
    return True

def main():
    """Main function to run the Hugosave pipeline"""
    
    print("=" * 60)
    print("🚀 HUGOSAVE T5 SPELL CORRECTION PIPELINE")
    print("=" * 60)
    print()
>>>>>>> 74ab9978
    
    # Check dependencies
    logger.info("Checking dependencies...")
    if not check_dependencies():
        sys.exit(1)
    
<<<<<<< HEAD
    def _get_phonetic_suggestions(self, word: str) -> List[Dict]:
        """Get phonetically similar suggestions"""
        suggestions = []
        
        if not PHONETICS_AVAILABLE:
            return suggestions
        
        try:
            phonetic_variants = self._generate_phonetic_variants(word)
            
            for variant in phonetic_variants:
                if self._is_valid_word(variant) and variant != word.lower():
                    suggestions.append({
                        'word': variant,
                        'confidence': 0.7,
                        'source': 'phonetic',
                        'edit_distance': self._edit_distance(word, variant)
                    })
        except Exception as e:
            logger.error(f"Phonetic suggestion error: {e}")
        
        return suggestions[:3]
    
    def _get_fuzzy_suggestions(self, word: str) -> List[Dict]:
        """Get fuzzy matching suggestions"""
        suggestions = []
        
        if not RAPIDFUZZ_AVAILABLE:
            return suggestions
        
        # Include Hugosave terms in fuzzy matching
        common_words = [
            'the', 'and', 'for', 'are', 'but', 'not', 'you', 'all', 'can', 'had',
            'was', 'one', 'our', 'out', 'day', 'get', 'has', 'him', 'his', 'how'
        ]
        
        # Add Hugosave brand terms
        hugosave_terms = list(self.brand_manager.brand_terms.values())
        common_words.extend(hugosave_terms)
        
        # Add custom words
        if hasattr(self.dict_manager, 'custom_words'):
            common_words.extend(list(self.dict_manager.custom_words)[:100])
        
        try:
            matches = process.extract(word, common_words, limit=5, scorer=fuzz.WRatio)
            
            for match, score in matches:
                if score > 70:
                    suggestions.append({
                        'word': match,
                        'confidence': score / 100.0,
                        'source': 'fuzzy',
                        'edit_distance': self._edit_distance(word, match)
                    })
        except Exception as e:
            logger.error(f"Fuzzy matching error: {e}")
        
        return suggestions
    
    def _generate_phonetic_variants(self, word: str) -> List[str]:
        """Generate phonetic variants of a word"""
        variants = []
        
        phonetic_rules = [
            ('ph', 'f'), ('f', 'ph'), ('c', 'k'), ('k', 'c'),
            ('z', 's'), ('s', 'z'), ('i', 'y'), ('y', 'i'),
            ('ei', 'ie'), ('ie', 'ei'), ('tion', 'sion'), ('sion', 'tion')
        ]
        
        for old, new in phonetic_rules:
            if old in word.lower():
                variant = word.lower().replace(old, new)
                variants.append(variant)
        
        return variants
    
    def _is_valid_word(self, word: str) -> bool:
        """Check if word is valid"""
        if len(word) < 2 or not word.isalpha():
            return False
        
        # Check in dictionaries
        if self.us_dict and self.us_dict.check(word):
            return True
        if self.uk_dict and self.uk_dict.check(word):
            return True
        
        # Check in custom dictionary
        if self.dict_manager.is_custom_word(word):
            return True
        
        # Check if it's a Hugosave term
        if self.brand_manager.is_hugosave_term(word):
            return True
        
        return False
    
    def _edit_distance(self, word1: str, word2: str) -> int:
        """Calculate edit distance between two words"""
        m, n = len(word1), len(word2)
        dp = [[0] * (n + 1) for _ in range(m + 1)]
        
        for i in range(m + 1):
            dp[i][0] = i
        for j in range(n + 1):
            dp[0][j] = j
        
        for i in range(1, m + 1):
            for j in range(1, n + 1):
                if word1[i-1] == word2[j-1]:
                    dp[i][j] = dp[i-1][j-1]
                else:
                    dp[i][j] = 1 + min(dp[i-1][j], dp[i][j-1], dp[i-1][j-1])
        
        return dp[m][n]
    
    def _rank_and_filter_suggestions(self, suggestions: List[Dict], original_word: str) -> List[Dict]:
        """Rank and filter suggestions with Hugosave priority"""
        # Remove duplicates
        seen = set()
        unique_suggestions = []
        for suggestion in suggestions:
            if suggestion['word'] not in seen:
                unique_suggestions.append(suggestion)
                seen.add(suggestion['word'])
        
        # Filter by quality thresholds
        filtered = [
            s for s in unique_suggestions 
            if s['confidence'] >= Config.MIN_CONFIDENCE and 
            s['edit_distance'] <= Config.MAX_EDIT_DISTANCE
        ]
        
        # Calculate composite scores with Hugosave priority
        for suggestion in filtered:
            edit_penalty = suggestion['edit_distance'] / max(len(original_word), len(suggestion['word']))
            length_penalty = abs(len(original_word) - len(suggestion['word'])) / max(len(original_word), len(suggestion['word']))
            
            # Enhanced source-based weighting (Hugosave gets highest priority)
            source_weights = {
                'hugosave_hugosave_brand': 1.0,      # Highest priority
                'hugosave_ux_writing': 0.98,
                'hugosave_british_english': 0.95,
                'hugosave_ai': 0.92,
                'custom': 0.9,
                'dictionary_us': 0.85,
                'dictionary_uk': 0.8,
                'phonetic': 0.7,
                'fuzzy': 0.6
            }
            
            source_weight = source_weights.get(suggestion['source'], 0.5)
            
            # Hugosave brand bonus
            hugosave_bonus = 0.1 if suggestion.get('hugosave_brand', False) else 0.0
            
            # Final composite score
            suggestion['final_score'] = (
                suggestion['confidence'] * source_weight * 
                (1 - edit_penalty * 0.2) * 
                (1 - length_penalty * 0.1) +
                hugosave_bonus
            )
        
        # Sort by final score (Hugosave terms will naturally rank higher)
        filtered.sort(key=lambda x: x['final_score'], reverse=True)
        
        return filtered

# --- RATE LIMITING ---
class RateLimiter:
    def __init__(self):
        self.requests = defaultdict(list)
        self.lock = threading.Lock()
    
    def is_allowed(self, client_ip: str) -> bool:
        """Check if request is allowed based on rate limit"""
        now = datetime.now()
        hour_ago = now - timedelta(hours=1)
        
        with self.lock:
            # Clean old requests
            self.requests[client_ip] = [
                req_time for req_time in self.requests[client_ip] 
                if req_time > hour_ago
            ]
            
            # Check rate limit
            if len(self.requests[client_ip]) >= Config.RATE_LIMIT:
                return False
            
            # Add current request
            self.requests[client_ip].append(now)
            return True

# --- ENHANCED REQUEST/RESPONSE MODELS ---
class SpellCheckRequest(BaseModel):
    text: str = Field(..., min_length=1, max_length=Config.MAX_TEXT_LENGTH)
    context: Optional[str] = Field(None, max_length=500)
    language: Optional[str] = Field("en", pattern="^(en|en_US|en_GB)$")
    max_suggestions: Optional[int] = Field(5, ge=1, le=Config.MAX_SUGGESTIONS)
    include_confidence: Optional[bool] = True
    hugosave_priority: Optional[bool] = True
    
    @validator('text')
    def validate_text(cls, v):
        if not v.strip():
            raise ValueError('Text cannot be empty')
        return v.strip()

class SpellCheckResponse(BaseModel):
    is_correct: bool
    original_text: str
    suggestions: List[Dict[str, Any]]
    processing_time_ms: float
    language_detected: Optional[str]
    cache_hit: bool
    confidence_threshold: float
    hugosave_optimized: bool
    hugosave_correction: bool

class BatchSpellCheckRequest(BaseModel):
    texts: List[str] = Field(..., min_items=1, max_items=100)
    context: Optional[str] = None
    language: Optional[str] = "en"
    max_suggestions: Optional[int] = 5
    hugosave_priority: Optional[bool] = True

class AddWordRequest(BaseModel):
    word: str = Field(..., min_length=1, max_length=100)
    domain: str = Field("general", max_length=50)

class AddCorrectionRequest(BaseModel):
    incorrect: str = Field(..., min_length=1, max_length=100)
    correct: str = Field(..., min_length=1, max_length=100)
    confidence: float = Field(1.0, ge=0.0, le=1.0)

# --- UTILITY FUNCTIONS ---
def get_client_ip(request: Request) -> str:
    """Extract client IP from request"""
    return request.client.host

async def check_rate_limit(request: Request) -> str:
    """Check rate limiting"""
    client_ip = get_client_ip(request)
    if not rate_limiter.is_allowed(client_ip):
        raise HTTPException(status_code=429, detail="Rate limit exceeded")
    return client_ip

# --- MAIN APPLICATION SETUP ---
start_time = datetime.now()
performance_monitor = PerformanceMonitor()
cache_manager = CacheManager()
dict_manager = CustomDictionaryManager()
brand_manager = HugosaveBrandManager()
ai_manager = HugosaveQuantizedAIManager()
suggestion_engine = AdvancedSuggestionEngine(ai_manager, dict_manager, brand_manager)
rate_limiter = RateLimiter()

@asynccontextmanager
async def lifespan(app: FastAPI):
    """Application lifespan management"""
    logger.info("🚀 Starting Hugosave Enhanced Spell Checker API")
    logger.info(f"📊 Model Info: {ai_manager.model_info}")
    yield
    logger.info("🛑 Shutting down Hugosave Enhanced Spell Checker API")

app = FastAPI(
    title="Hugosave Advanced Spell Checker API",
    description="Production-ready spell checking with Hugosave brand guidelines and quantization",
    version="3.0.0",
    lifespan=lifespan
)

# --- MIDDLEWARE ---
app.add_middleware(
    CORSMiddleware,
    allow_origins=["*"],
    allow_credentials=True,
    allow_methods=["*"],
    allow_headers=["*"],
)

app.add_middleware(
    TrustedHostMiddleware,
    allowed_hosts=["*"]  # Configure appropriately for production
)

# --- API ENDPOINTS ---
@app.post("/spellcheck", response_model=SpellCheckResponse)
async def spell_check(
    spell_request: SpellCheckRequest,
    background_tasks: BackgroundTasks,
    request: Request,
    client_ip: str = Depends(check_rate_limit)
):
    """Enhanced spell checking with Hugosave brand guidelines"""
    start_time_request = time.time()
    cache_hit = False
    hugosave_correction = False
    
    try:
        # Check cache first
        cached_result = await cache_manager.get(spell_request.text, spell_request.language)
        if cached_result:
            cache_hit = True
            performance_monitor.record_request(0, from_cache=True)
            return SpellCheckResponse(**cached_result, cache_hit=True)
=======
    # Initialize pipeline
    logger.info("Initializing Hugosave pipeline...")
    pipeline = HugosavePipeline()
    
    try:
        print("🎯 Starting complete pipeline with your Hugosave brand guide...")
        print()
        print("This will:")
        print("  1. ✅ Process your brand guide data")
        print("  2. 🏋️ Train T5 model on Hugosave terminology")
        print("  3. 🔍 Validate with brand-specific examples")
        print("  4. ⚡ Create optimized quantized models")
        print("  5. 🚀 Deploy and benchmark performance")
        print()
        
        # Ask user for confirmation
        response = input("Continue? (y/n): ").lower().strip()
        if response not in ['y', 'yes']:
            print("Pipeline cancelled.")
            return
        
        print("\n🎬 Starting pipeline...")
        
        # Run complete pipeline
        results = pipeline.run_complete_pipeline()
        
        print("\n" + "=" * 60)
        print("🎉 PIPELINE COMPLETED SUCCESSFULLY!")
        print("=" * 60)
        
        # Display results summary
        print(f"\n📊 RESULTS SUMMARY:")
        print(f"   📁 Training Examples: {results['training_examples']}")
        print(f"   🎯 Model Path: {results['model_path']}")
        print(f"   ✅ Validation Score: {results['validation_results'].get('validation_score', 0):.1%}")
        print(f"   ⚡ Quantized Models: {len(results['quantization_results'])} variants")
        
        print(f"\n📁 FILES CREATED:")
        files_to_check = [
            results['model_path'],
            "./hugosave_quantized_models",
            "./hugosave_pipeline_results.json",
            "./training_data.json"
        ]
        
        for file_path in files_to_check:
            if Path(file_path).exists():
                if Path(file_path).is_dir():
                    print(f"   ✅ {file_path}/ (directory)")
                else:
                    size_mb = Path(file_path).stat().st_size / (1024*1024)
                    print(f"   ✅ {file_path} ({size_mb:.1f} MB)")
>>>>>>> 74ab9978
        
        print(f"\n🚀 NEXT STEPS:")
        print(f"   1. Test your model: python deployment_pipeline.py")
        print(f"   2. API docs: http://localhost:8000/docs (after starting deployment)")
        print(f"   3. Add new data: python hugosave_pipeline.py --add-data 'new_file.pdf' --source-name 'update_name'")
        
<<<<<<< HEAD
        # Check Hugosave brand terms
        if not is_correct:
            hugosave_correction_result = brand_manager.get_hugosave_correction(word)
            if hugosave_correction_result and hugosave_correction_result[0].lower() == word:
                is_correct = True
        
        # Check dictionaries
        if not is_correct and suggestion_engine.us_dict:
            is_correct = suggestion_engine.us_dict.check(word) or suggestion_engine.uk_dict.check(word)
        
        suggestions = []
        if not is_correct:
            # Get comprehensive suggestions with Hugosave priority
            suggestion_results = suggestion_engine.get_comprehensive_suggestions(
                word, spell_request.context or "", spell_request.language
            )
            
            # Check if any suggestion is a Hugosave correction
            hugosave_correction = any(s.get('hugosave_brand', False) for s in suggestion_results)
            
            # Format suggestions
            suggestions = [
                {
                    "word": s["word"],
                    "confidence": s["final_score"],
                    "source": s["source"],
                    "edit_distance": s["edit_distance"],
                    "hugosave_brand": s.get("hugosave_brand", False)
                }
                for s in suggestion_results[:spell_request.max_suggestions]
            ]
        
        # Prepare response
        processing_time = (time.time() - start_time_request) * 1000
        response_data = {
            "is_correct": is_correct,
            "original_text": spell_request.text,
            "suggestions": suggestions,
            "processing_time_ms": processing_time,
            "language_detected": spell_request.language,
            "cache_hit": cache_hit,
            "confidence_threshold": Config.MIN_CONFIDENCE,
            "hugosave_optimized": ai_manager.model_info.get('hugosave_optimized', False),
            "hugosave_correction": hugosave_correction
        }
        
        # Cache result
        background_tasks.add_task(
            cache_manager.set, spell_request.text, response_data, spell_request.language
        )
        
        # Record performance
        performance_monitor.record_request(processing_time / 1000, hugosave_correction=hugosave_correction)
        
        return SpellCheckResponse(**response_data)
        
    except Exception as e:
        performance_monitor.record_request((time.time() - start_time_request) * 1000, error=True)
        logger.error(f"Spell check error: {e}")
        raise HTTPException(status_code=500, detail="Internal server error")

@app.post("/batch-spellcheck")
async def batch_spell_check(
    batch_request: BatchSpellCheckRequest,
    request: Request,
    client_ip: str = Depends(check_rate_limit)
):
    """Batch spell checking with Hugosave optimization"""
    start_time_batch = time.time()
    
    try:
        results = []
        
        # Process in parallel using ThreadPoolExecutor
        with ThreadPoolExecutor(max_workers=Config.MAX_WORKERS) as executor:
            # Create individual requests
            individual_requests = [
                SpellCheckRequest(
                    text=text,
                    context=batch_request.context,
                    language=batch_request.language,
                    max_suggestions=batch_request.max_suggestions,
                    hugosave_priority=batch_request.hugosave_priority
                )
                for text in batch_request.texts
            ]
            
            # Process concurrently
            futures = [
                executor.submit(
                    suggestion_engine.get_comprehensive_suggestions,
                    req.text.lower().strip(),
                    req.context or "",
                    req.language
                )
                for req in individual_requests
            ]
            
            # Collect results
            for i, future in enumerate(futures):
                try:
                    suggestions = future.result(timeout=10)
                    
                    # Check for Hugosave corrections
                    hugosave_correction = any(s.get('hugosave_brand', False) for s in suggestions)
                    
                    results.append({
                        "text": batch_request.texts[i],
                        "is_correct": len(suggestions) == 0,
                        "suggestions": suggestions[:batch_request.max_suggestions],
                        "hugosave_correction": hugosave_correction
                    })
                except Exception as e:
                    logger.error(f"Batch processing error for '{batch_request.texts[i]}': {e}")
                    results.append({
                        "text": batch_request.texts[i],
                        "error": str(e)
                    })
        
        processing_time = (time.time() - start_time_batch) * 1000
        
        return {
            "results": results,
            "total_processed": len(batch_request.texts),
            "processing_time_ms": processing_time,
            "hugosave_optimized": True
        }
        
    except Exception as e:
        logger.error(f"Batch spell check error: {e}")
        raise HTTPException(status_code=500, detail="Batch processing failed")

@app.post("/add-custom-word")
async def add_custom_word(
    word_request: AddWordRequest,
    request: Request,
    client_ip: str = Depends(check_rate_limit)
):
    """Add word to custom dictionary"""
    try:
        dict_manager.add_word(word_request.word, word_request.domain)
        return {
            "message": f"Word '{word_request.word}' added to custom dictionary", 
            "domain": word_request.domain
        }
    except Exception as e:
        logger.error(f"Error adding custom word: {e}")
        raise HTTPException(status_code=500, detail="Failed to add custom word")

@app.post("/add-custom-correction")
async def add_custom_correction(
    correction_request: AddCorrectionRequest,
    request: Request,
    client_ip: str = Depends(check_rate_limit)
):
    """Add custom correction"""
    try:
        dict_manager.add_correction(
            correction_request.incorrect, 
            correction_request.correct, 
            correction_request.confidence
        )
        return {
            "message": f"Correction '{correction_request.incorrect}' -> '{correction_request.correct}' added",
            "confidence": correction_request.confidence
        }
    except Exception as e:
        logger.error(f"Error adding custom correction: {e}")
        raise HTTPException(status_code=500, detail="Failed to add custom correction")

@app.get("/hugosave-terms")
async def get_hugosave_terms():
    """Get all Hugosave brand terms"""
    return {
        "brand_terms": brand_manager.brand_terms,
        "ux_writing_rules": brand_manager.ux_writing_rules,
        "style_rules": brand_manager.style_rules,
        "total_terms": len(brand_manager.brand_terms) + len(brand_manager.ux_writing_rules) + len(brand_manager.style_rules)
    }

@app.get("/stats")
async def get_stats():
    """Get comprehensive system statistics"""
    return {
        "performance": performance_monitor.get_stats(),
        "cache_info": {
            "local_cache_size": len(cache_manager.local_cache),
            "redis_connected": cache_manager.redis_client is not None
        },
        "dictionary_info": {
            "custom_words": len(dict_manager.custom_words),
            "custom_corrections": len(dict_manager.domain_corrections),
            "enchant_available": suggestion_engine.us_dict is not None
        },
        "hugosave_info": {
            "brand_terms": len(brand_manager.brand_terms),
            "ux_rules": len(brand_manager.ux_writing_rules),
            "style_rules": len(brand_manager.style_rules),
            "model_optimized": ai_manager.model_info.get('hugosave_optimized', False)
        },
        "model_info": ai_manager.model_info,
        "features": {
            "enchant_available": ENCHANT_AVAILABLE,
            "redis_available": REDIS_AVAILABLE,
            "semantic_model_available": SEMANTIC_MODEL_AVAILABLE,
            "phonetics_available": PHONETICS_AVAILABLE,
            "rapidfuzz_available": RAPIDFUZZ_AVAILABLE,
            "hugosave_quantized": True
        }
    }

@app.get("/health")
async def health_check():
    """Health check endpoint"""
    return {
        "status": "healthy",
        "timestamp": datetime.now().isoformat(),
        "uptime_seconds": (datetime.now() - start_time).total_seconds(),
        "hugosave_optimized": ai_manager.model_info.get('hugosave_optimized', False),
        "model_type": ai_manager.model_info.get('model_type', 'unknown')
    }

@app.get("/benchmark")
async def benchmark_performance():
    """Benchmark Hugosave spell checker performance"""
    try:
        hugosave_test_words = ["hugosave", "hugohero", "login", "color", "realize", "centre"]
        
        start_time_bench = time.time()
        results = []
        
        for word in hugosave_test_words:
            word_start = time.time()
            suggestions = suggestion_engine.get_comprehensive_suggestions(word)
            word_time = (time.time() - word_start) * 1000
            
            results.append({
                "word": word,
                "processing_time_ms": round(word_time, 2),
                "suggestions_count": len(suggestions),
                "hugosave_correction": any(s.get('hugosave_brand', False) for s in suggestions)
            })
        
        total_time = (time.time() - start_time_bench) * 1000
        avg_time = total_time / len(hugosave_test_words)
        
        return {
            "benchmark_results": results,
            "total_time_ms": round(total_time, 2),
            "average_time_ms": round(avg_time, 2),
            "model_info": ai_manager.model_info,
            "timestamp": datetime.now().isoformat()
        }
        
    except Exception as e:
        raise HTTPException(status_code=500, detail=f"Benchmark failed: {str(e)}")

@app.get("/")
async def root():
    """Root endpoint"""
    return {
        "service": "Hugosave Advanced Spell Checker API",
        "version": "3.0.0",
        "status": "running",
        "hugosave_optimized": ai_manager.model_info.get('hugosave_optimized', False),
        "features": [
            "Hugosave brand guidelines integration",
            "Quantized AI models for fast inference",
            "Multi-source suggestions",
            "Custom dictionaries",
            "Batch processing",
            "Intelligent caching",
            "Rate limiting",
            "Performance monitoring",
            "British English style guide",
            "UX writing rules"
        ]
    }
=======
        print(f"\n📈 PERFORMANCE HIGHLIGHTS:")
        if 'deployment_results' in results:
            for model_name, model_results in list(results['deployment_results'].items())[:3]:
                if isinstance(model_results, dict) and 'avg_inference_time_ms' in model_results:
                    print(f"   🔥 {model_name}: {model_results['avg_inference_time_ms']:.1f}ms avg inference")
        
        print(f"\n💾 Complete results saved to: hugosave_pipeline_results.json")
        print(f"📝 Logs saved to: hugosave_pipeline.log")
        
        print("\n🎯 Your Hugosave spell correction model is ready for production!")
        
    except KeyboardInterrupt:
        logger.info("Pipeline interrupted by user")
        print("\n⚠️  Pipeline interrupted. Partial results may be saved.")
        
    except Exception as e:
        logger.error(f"Pipeline failed: {e}")
        print(f"\n❌ Pipeline failed: {e}")
        print("\nCheck hugosave_pipeline.log for detailed error information.")
        sys.exit(1)
>>>>>>> 74ab9978

if __name__ == "__main__":
    main()<|MERGE_RESOLUTION|>--- conflicted
+++ resolved
@@ -1,18 +1,3 @@
-<<<<<<< HEAD
-# main.py - Complete Hugosave Brand-Optimized Spell Checker with Quantization
-import asyncio
-import logging
-import time
-import sqlite3
-from contextlib import asynccontextmanager
-from typing import List, Dict, Optional, Tuple, Any
-import json
-import hashlib
-from datetime import datetime, timedelta
-from concurrent.futures import ThreadPoolExecutor
-import threading
-import os
-=======
 #!/usr/bin/env python3
 """
 Main Entry Point for Hugosave T5 Spell Correction Pipeline
@@ -23,601 +8,17 @@
 import sys
 import logging
 from pathlib import Path
->>>>>>> 74ab9978
 
 # Add current directory to path for imports
 sys.path.append(str(Path(__file__).parent))
 
 from hugosave_pipeline import HugosavePipeline
 
-<<<<<<< HEAD
-try:
-    import redis
-    REDIS_AVAILABLE = True
-except ImportError:
-    redis = None
-    REDIS_AVAILABLE = False
-
-try:
-    from sentence_transformers import SentenceTransformer
-    SEMANTIC_MODEL_AVAILABLE = True
-except ImportError:
-    SentenceTransformer = None
-    SEMANTIC_MODEL_AVAILABLE = False
-
-try:
-    import phonetics
-    PHONETICS_AVAILABLE = True
-except ImportError:
-    phonetics = None
-    PHONETICS_AVAILABLE = False
-
-try:
-    from rapidfuzz import fuzz, process
-    RAPIDFUZZ_AVAILABLE = True
-except ImportError:
-    fuzz = process = None
-    RAPIDFUZZ_AVAILABLE = False
-
-# --- CONFIGURATION MANAGEMENT ---
-class Config:
-    # Model settings - Hugosave optimized
-    PRIMARY_MODEL = os.getenv('PRIMARY_MODEL', './hugosave-quantized-model')
-    FALLBACK_MODEL = 'ai-forever/T5-large-spell'
-    SEMANTIC_MODEL = 'all-MiniLM-L6-v2'
-    
-    # Quantization settings
-    QUANTIZATION_METHOD = os.getenv('QUANTIZATION_METHOD', 'dynamic')
-    USE_HUGOSAVE_MODEL = os.getenv('USE_HUGOSAVE_MODEL', 'true').lower() == 'true'
-    
-    # Performance settings
-    MAX_WORKERS = 4
-    CACHE_TTL = 3600  # 1 hour
-    CACHE_SIZE = 10000
-    BATCH_SIZE = 32
-    MAX_SUGGESTIONS = 10
-    
-    # Quality thresholds
-    MIN_CONFIDENCE = 0.3
-    MIN_SIMILARITY = 0.4
-    MAX_EDIT_DISTANCE = 3
-    
-    # Redis settings (optional)
-    REDIS_URL = os.getenv('REDIS_URL', "redis://localhost:6379")
-    USE_REDIS = os.getenv('USE_REDIS', 'false').lower() == 'true'
-    
-    # Security
-    RATE_LIMIT = 1000  # requests per hour per IP
-    MAX_TEXT_LENGTH = 1000
-
-# --- ENHANCED LOGGING ---
-=======
 # Configure logging
->>>>>>> 74ab9978
 logging.basicConfig(
     level=logging.INFO,
     format='%(asctime)s - %(name)s - %(levelname)s - %(message)s',
     handlers=[
-<<<<<<< HEAD
-        logging.FileHandler('hugosave_spellchecker.log'),
-        logging.StreamHandler()
-    ]
-)
-logger = logging.getLogger(__name__)
-
-# --- PERFORMANCE MONITORING ---
-class PerformanceMonitor:
-    def __init__(self):
-        self.request_count = 0
-        self.total_processing_time = 0
-        self.error_count = 0
-        self.cache_hits = 0
-        self.cache_misses = 0
-        self.hugosave_corrections = 0
-        self.lock = threading.Lock()
-    
-    def record_request(self, processing_time: float, from_cache: bool = False, error: bool = False, hugosave_correction: bool = False):
-        with self.lock:
-            self.request_count += 1
-            self.total_processing_time += processing_time
-            if error:
-                self.error_count += 1
-            if from_cache:
-                self.cache_hits += 1
-            else:
-                self.cache_misses += 1
-            if hugosave_correction:
-                self.hugosave_corrections += 1
-    
-    def get_stats(self) -> Dict:
-        with self.lock:
-            return {
-                "total_requests": self.request_count,
-                "average_processing_time": self.total_processing_time / max(self.request_count, 1),
-                "error_rate": self.error_count / max(self.request_count, 1),
-                "cache_hit_rate": self.cache_hits / max(self.request_count, 1),
-                "hugosave_correction_rate": self.hugosave_corrections / max(self.request_count, 1),
-                "uptime_minutes": (datetime.now() - start_time).total_seconds() / 60
-            }
-
-# --- HUGOSAVE BRAND GUIDELINES MANAGER ---
-class HugosaveBrandManager:
-    def __init__(self):
-        self.brand_terms = self._load_hugosave_terms()
-        self.ux_writing_rules = self._load_ux_rules()
-        self.style_rules = self._load_style_rules()
-    
-    def _load_hugosave_terms(self) -> Dict[str, str]:
-        """Load Hugosave brand terms"""
-        return {
-            'hugosave': 'Hugosave',
-            'hugohero': 'Hugohero',
-            'hugoheroes': 'Hugoheroes',
-            'wealthcare': 'Wealthcare',
-            'wealthcare®': 'Wealthcare®',
-            'homescreen': 'Homescreen',
-            'save account': 'Save Account',
-            'spend account': 'Spend Account',
-            'cash account': 'Cash Account',
-            'multi-currency account': 'Multi-currency Account',
-            'debit card': 'Debit Card',
-            'hugosave visa platinum debit card': 'Hugosave Visa Platinum Debit Card',
-            'pots': 'Pots',
-            'rewards centre': 'Rewards Centre',
-            'quests': 'Quests',
-            'referrals': 'Referrals',
-            'roundups': 'Roundups',
-            'auto top-up': 'Auto Top-up',
-            'invest-as-you-spend': 'Invest-as-you-spend',
-            'net worth': 'Net Worth',
-            'portfolio composition': 'Portfolio Composition',
-            'investment personality quiz': 'Investment Personality Quiz',
-            'defender': 'Defender',
-            'mediator': 'Mediator',
-            'adventurer': 'Adventurer',
-            'kyc': 'KYC',
-            'singpass': 'Singpass',
-            'edda': 'eDDA',
-            't&cs': 'T&Cs',
-            'hugohub': 'HugoHub',
-            'customer': 'Customer',
-            'end-customer': 'End-Customer',
-            'wallet': 'Wallet'
-        }
-    
-    def _load_ux_rules(self) -> Dict[str, str]:
-        """Load UX writing rules"""
-        return {
-            'login': 'log in',
-            'logout': 'log out',
-            'signup': 'sign up',
-            'setup': 'set up',
-            'backup': 'back up',
-            'click on': 'select',
-            'please click': 'select',
-            'kindly': '',
-            'utilize': 'use',
-            'facilitate': 'help',
-            'commence': 'start',
-            'terminate': 'end'
-        }
-    
-    def _load_style_rules(self) -> Dict[str, str]:
-        """Load British English style rules"""
-        return {
-            'color': 'colour',
-            'realize': 'realise',
-            'organize': 'organise',
-            'analyze': 'analyse',
-            'center': 'centre',
-            'favor': 'favour',
-            'honor': 'honour',
-            'labor': 'labour',
-            'neighbor': 'neighbour'
-        }
-    
-    def get_hugosave_correction(self, word: str) -> Optional[Tuple[str, str, float]]:
-        """Get Hugosave-specific correction"""
-        word_lower = word.lower()
-        
-        # Check brand terms
-        if word_lower in self.brand_terms:
-            return (self.brand_terms[word_lower], 'hugosave_brand', 1.0)
-        
-        # Check UX writing rules
-        if word_lower in self.ux_writing_rules:
-            return (self.ux_writing_rules[word_lower], 'ux_writing', 0.95)
-        
-        # Check style rules
-        if word_lower in self.style_rules:
-            return (self.style_rules[word_lower], 'british_english', 0.9)
-        
-        return None
-    
-    def is_hugosave_term(self, word: str) -> bool:
-        """Check if word is a Hugosave term"""
-        return word.lower() in {**self.brand_terms, **self.ux_writing_rules, **self.style_rules}
-
-# --- ENHANCED CACHING SYSTEM ---
-class CacheManager:
-    def __init__(self):
-        self.local_cache = TTLCache(maxsize=Config.CACHE_SIZE, ttl=Config.CACHE_TTL)
-        self.redis_client = None
-        
-        # Try to connect to Redis
-        if Config.USE_REDIS and REDIS_AVAILABLE:
-            try:
-                self.redis_client = redis.Redis.from_url(Config.REDIS_URL, decode_responses=True)
-                self.redis_client.ping()
-                logger.info("Redis cache connected successfully")
-            except Exception as e:
-                logger.warning(f"Redis connection failed: {e}. Using local cache only.")
-                self.redis_client = None
-    
-    def _get_cache_key(self, text: str, language: str = "en") -> str:
-        """Generate consistent cache key"""
-        key_data = f"{text.lower().strip()}:{language}:hugosave"
-        return hashlib.md5(key_data.encode()).hexdigest()
-    
-    async def get(self, text: str, language: str = "en") -> Optional[Dict]:
-        """Get cached result"""
-        key = self._get_cache_key(text, language)
-        
-        # Try Redis first
-        if self.redis_client:
-            try:
-                cached = await asyncio.get_event_loop().run_in_executor(
-                    None, self.redis_client.get, key
-                )
-                if cached:
-                    return json.loads(cached)
-            except Exception as e:
-                logger.warning(f"Redis get error: {e}")
-        
-        # Fallback to local cache
-        return self.local_cache.get(key)
-    
-    async def set(self, text: str, result: Dict, language: str = "en"):
-        """Set cache result"""
-        key = self._get_cache_key(text, language)
-        result_json = json.dumps(result)
-        
-        # Set in Redis
-        if self.redis_client:
-            try:
-                await asyncio.get_event_loop().run_in_executor(
-                    None, self.redis_client.setex, key, Config.CACHE_TTL, result_json
-                )
-            except Exception as e:
-                logger.warning(f"Redis set error: {e}")
-        
-        # Set in local cache
-        self.local_cache[key] = result
-
-# --- CUSTOM DICTIONARY MANAGER ---
-class CustomDictionaryManager:
-    def __init__(self):
-        self.db_path = "hugosave_dictionary.db"
-        self.init_database()
-        self.custom_words = set()
-        self.domain_corrections = {}
-        self.load_custom_data()
-    
-    def init_database(self):
-        """Initialize SQLite database for custom dictionaries"""
-        with sqlite3.connect(self.db_path) as conn:
-            conn.execute("""
-                CREATE TABLE IF NOT EXISTS custom_words (
-                    word TEXT PRIMARY KEY,
-                    frequency INTEGER DEFAULT 1,
-                    domain TEXT,
-                    added_date TIMESTAMP DEFAULT CURRENT_TIMESTAMP
-                )
-            """)
-            conn.execute("""
-                CREATE TABLE IF NOT EXISTS corrections (
-                    incorrect TEXT PRIMARY KEY,
-                    correct TEXT,
-                    confidence REAL,
-                    usage_count INTEGER DEFAULT 1,
-                    last_used TIMESTAMP DEFAULT CURRENT_TIMESTAMP
-                )
-            """)
-    
-    def load_custom_data(self):
-        """Load custom dictionaries from database"""
-        try:
-            with sqlite3.connect(self.db_path) as conn:
-                # Load custom words
-                cursor = conn.execute("SELECT word FROM custom_words")
-                self.custom_words = {row[0].lower() for row in cursor.fetchall()}
-                
-                # Load domain corrections
-                cursor = conn.execute("SELECT incorrect, correct, confidence FROM corrections")
-                for incorrect, correct, confidence in cursor.fetchall():
-                    self.domain_corrections[incorrect.lower()] = (correct, confidence)
-                    
-                logger.info(f"Loaded {len(self.custom_words)} custom words and {len(self.domain_corrections)} corrections")
-        except Exception as e:
-            logger.error(f"Error loading custom data: {e}")
-    
-    def add_word(self, word: str, domain: str = "general"):
-        """Add word to custom dictionary"""
-        try:
-            with sqlite3.connect(self.db_path) as conn:
-                conn.execute(
-                    "INSERT OR REPLACE INTO custom_words (word, domain) VALUES (?, ?)",
-                    (word.lower(), domain)
-                )
-                self.custom_words.add(word.lower())
-        except Exception as e:
-            logger.error(f"Error adding custom word: {e}")
-    
-    def add_correction(self, incorrect: str, correct: str, confidence: float = 1.0):
-        """Add custom correction"""
-        try:
-            with sqlite3.connect(self.db_path) as conn:
-                conn.execute(
-                    "INSERT OR REPLACE INTO corrections (incorrect, correct, confidence) VALUES (?, ?, ?)",
-                    (incorrect.lower(), correct.lower(), confidence)
-                )
-                self.domain_corrections[incorrect.lower()] = (correct.lower(), confidence)
-        except Exception as e:
-            logger.error(f"Error adding correction: {e}")
-    
-    def is_custom_word(self, word: str) -> bool:
-        """Check if word is in custom dictionary"""
-        return word.lower() in self.custom_words
-    
-    def get_custom_correction(self, word: str) -> Optional[Tuple[str, float]]:
-        """Get custom correction if available"""
-        return self.domain_corrections.get(word.lower())
-
-# --- HUGOSAVE QUANTIZED AI MODELS MANAGER ---
-class HugosaveQuantizedAIManager:
-    def __init__(self, quantized_model_path: str = None):
-        self.model_path = quantized_model_path or Config.PRIMARY_MODEL
-        self.quantized_model = None
-        self.tokenizer = None
-        self.model_lock = threading.Lock()
-        self.model_info = {}
-        
-        self.load_hugosave_model()
-    
-    def load_hugosave_model(self):
-        """Load Hugosave-specific quantized model"""
-        logger.info("🚀 Loading Hugosave quantized model...")
-        
-        try:
-            # Check if Hugosave model exists
-            if os.path.exists(self.model_path) and Config.USE_HUGOSAVE_MODEL:
-                self._load_quantized_hugosave_model()
-            else:
-                logger.warning("Hugosave model not found, falling back to base model")
-                self._load_fallback_model()
-                
-        except Exception as e:
-            logger.error(f"Error loading Hugosave model: {e}")
-            logger.info("Loading fallback model...")
-            self._load_fallback_model()
-    
-    def _load_quantized_hugosave_model(self):
-        """Load the quantized Hugosave model"""
-        try:
-            self.tokenizer = T5Tokenizer.from_pretrained(self.model_path)
-            
-            # Try to load quantized model state
-            quantized_state_path = f"{self.model_path}/quantized_model.pth"
-            if os.path.exists(quantized_state_path):
-                # Load base model and apply quantization
-                base_model = T5ForConditionalGeneration.from_pretrained(
-                    self.model_path.replace('-quantized', '-fine-tuned')
-                )
-                
-                self.quantized_model = torch.quantization.quantize_dynamic(
-                    base_model,
-                    {torch.nn.Linear, torch.nn.Embedding},
-                    dtype=torch.qint8
-                )
-            else:
-                # Load model and apply quantization
-                base_model = T5ForConditionalGeneration.from_pretrained(self.model_path)
-                self.quantized_model = torch.quantization.quantize_dynamic(
-                    base_model,
-                    {torch.nn.Linear, torch.nn.Embedding},
-                    dtype=torch.qint8
-                )
-            
-            self.model_info = {
-                'model_type': 'hugosave_quantized',
-                'quantization': 'dynamic_int8',
-                'hugosave_optimized': True,
-                'memory_footprint': self._get_model_size_mb(self.quantized_model)
-            }
-            
-            logger.info("✅ Hugosave quantized model loaded successfully")
-            
-        except Exception as e:
-            logger.error(f"Error loading quantized Hugosave model: {e}")
-            raise
-    
-    def _load_fallback_model(self):
-        """Load fallback model if Hugosave model fails"""
-        self.tokenizer = T5Tokenizer.from_pretrained(Config.FALLBACK_MODEL)
-        base_model = T5ForConditionalGeneration.from_pretrained(Config.FALLBACK_MODEL)
-        
-        # Apply quantization to fallback model
-        self.quantized_model = torch.quantization.quantize_dynamic(
-            base_model,
-            {torch.nn.Linear, torch.nn.Embedding},
-            dtype=torch.qint8
-        )
-        
-        self.model_info = {
-            'model_type': 'fallback_quantized',
-            'quantization': 'dynamic_int8',
-            'hugosave_optimized': False,
-            'memory_footprint': self._get_model_size_mb(self.quantized_model)
-        }
-        
-        logger.info("✅ Fallback quantized model loaded")
-    
-    def get_ai_suggestions(self, word: str, context: str = "", num_suggestions: int = 5) -> List[Tuple[str, float]]:
-        """Get suggestions using Hugosave-optimized quantized model"""
-        suggestions = []
-        
-        # Enhanced input format for Hugosave context
-        if context:
-            input_text = f"Context: {context}. Spelling correction: {word}"
-        else:
-            input_text = f"Spelling correction: {word}"
-        
-        try:
-            with self.model_lock:
-                inputs = self.tokenizer.encode(
-                    input_text,
-                    return_tensors='pt',
-                    max_length=128,
-                    truncation=True
-                )
-                
-                with torch.no_grad():
-                    outputs = self.quantized_model.generate(
-                        inputs,
-                        max_length=inputs.shape[-1] + 10,
-                        num_beams=3,  # Optimized for speed
-                        num_return_sequences=min(num_suggestions, 3),
-                        early_stopping=True,
-                        repetition_penalty=1.5,
-                        do_sample=False,
-                        use_cache=True
-                    )
-                
-                for output in outputs:
-                    decoded = self.tokenizer.decode(output, skip_special_tokens=True)
-                    cleaned = self._clean_ai_output(decoded, word)
-                    if cleaned and self._is_valid_suggestion(cleaned, word):
-                        # Higher confidence for Hugosave-trained model
-                        confidence = 0.95 if self.model_info.get('hugosave_optimized') else 0.8
-                        suggestions.append((cleaned, confidence))
-        
-        except Exception as e:
-            logger.error(f"Hugosave AI suggestion error: {e}")
-        
-        return suggestions[:num_suggestions]
-    
-    def _get_model_size_mb(self, model):
-        """Calculate model size in MB"""
-        param_size = sum(p.nelement() * p.element_size() for p in model.parameters())
-        buffer_size = sum(b.nelement() * b.element_size() for b in model.buffers())
-        return round((param_size + buffer_size) / 1024 / 1024, 2)
-    
-    def _clean_ai_output(self, raw_output: str, original: str) -> str:
-        """Enhanced cleaning of AI output"""
-        cleaned = raw_output.strip()
-        
-        prefixes = [
-            "Context:", "Spelling correction:", "Fix:", "Corrected:",
-            "Should be:", "->", "Brand correction:", "Hugosave:"
-        ]
-        
-        for prefix in prefixes:
-            if cleaned.startswith(prefix):
-                cleaned = cleaned[len(prefix):].strip()
-                break
-        
-        words = re.findall(r'\b[a-zA-Z]+\b', cleaned)
-        if words:
-            candidate = words[0].lower()
-            if len(candidate) > 1 and candidate != original.lower():
-                return candidate
-        
-        return ""
-    
-    def _is_valid_suggestion(self, suggestion: str, original: str) -> bool:
-        """Validate suggestion quality"""
-        if not suggestion or len(suggestion) < 2:
-            return False
-        
-        invalid_words = {'spelling', 'correct', 'fix', 'context', 'should', 'be', 'hugosave', 'brand'}
-        if suggestion.lower() in invalid_words:
-            return False
-        
-        similarity = SequenceMatcher(None, original.lower(), suggestion.lower()).ratio()
-        return similarity > Config.MIN_SIMILARITY
-
-# --- ADVANCED SUGGESTION ENGINE ---
-class AdvancedSuggestionEngine:
-    def __init__(self, ai_manager: HugosaveQuantizedAIManager, dict_manager: CustomDictionaryManager, brand_manager: HugosaveBrandManager):
-        self.ai_manager = ai_manager
-        self.dict_manager = dict_manager
-        self.brand_manager = brand_manager
-        
-        # Initialize dictionaries
-        if ENCHANT_AVAILABLE:
-            try:
-                self.us_dict = enchant.Dict("en_US")
-                self.uk_dict = enchant.Dict("en_GB")
-            except:
-                self.us_dict = self.uk_dict = None
-                logger.warning("Enchant dictionaries not available")
-        else:
-            self.us_dict = self.uk_dict = None
-            logger.warning("Enchant not available")
-    
-    def get_comprehensive_suggestions(self, word: str, context: str = "", language: str = "en") -> List[Dict]:
-        """Get comprehensive suggestions with Hugosave brand priority"""
-        suggestions = []
-        
-        # 1. PRIORITY: Check Hugosave brand guidelines first
-        hugosave_correction = self.brand_manager.get_hugosave_correction(word)
-        if hugosave_correction:
-            correct_word, category, confidence = hugosave_correction
-            suggestions.append({
-                'word': correct_word,
-                'confidence': confidence,
-                'source': f'hugosave_{category}',
-                'edit_distance': self._edit_distance(word, correct_word),
-                'hugosave_brand': True
-            })
-        
-        # 2. Check custom corrections
-        custom_correction = self.dict_manager.get_custom_correction(word)
-        if custom_correction:
-            suggestions.append({
-                'word': custom_correction[0],
-                'confidence': custom_correction[1],
-                'source': 'custom',
-                'edit_distance': self._edit_distance(word, custom_correction[0])
-            })
-        
-        # 3. Dictionary suggestions
-        dict_suggestions = self._get_dictionary_suggestions(word)
-        suggestions.extend(dict_suggestions)
-        
-        # 4. AI suggestions with context (Hugosave-optimized)
-        ai_suggestions = self.ai_manager.get_ai_suggestions(word, context)
-        for suggestion, confidence in ai_suggestions:
-            suggestions.append({
-                'word': suggestion,
-                'confidence': confidence,
-                'source': 'hugosave_ai',
-                'edit_distance': self._edit_distance(word, suggestion)
-            })
-        
-        # 5. Phonetic and fuzzy suggestions (if no high-quality suggestions found)
-        if len(suggestions) < 3:
-            phonetic_suggestions = self._get_phonetic_suggestions(word)
-            suggestions.extend(phonetic_suggestions)
-            
-            fuzzy_suggestions = self._get_fuzzy_suggestions(word)
-            suggestions.extend(fuzzy_suggestions)
-        
-        # 6. Rank and filter suggestions
-        final_suggestions = self._rank_and_filter_suggestions(suggestions, word)
-        
-        return final_suggestions[:Config.MAX_SUGGESTIONS]
-=======
         logging.FileHandler('hugosave_pipeline.log'),
         logging.StreamHandler(sys.stdout)
     ]
@@ -653,324 +54,12 @@
     print("🚀 HUGOSAVE T5 SPELL CORRECTION PIPELINE")
     print("=" * 60)
     print()
->>>>>>> 74ab9978
     
     # Check dependencies
     logger.info("Checking dependencies...")
     if not check_dependencies():
         sys.exit(1)
     
-<<<<<<< HEAD
-    def _get_phonetic_suggestions(self, word: str) -> List[Dict]:
-        """Get phonetically similar suggestions"""
-        suggestions = []
-        
-        if not PHONETICS_AVAILABLE:
-            return suggestions
-        
-        try:
-            phonetic_variants = self._generate_phonetic_variants(word)
-            
-            for variant in phonetic_variants:
-                if self._is_valid_word(variant) and variant != word.lower():
-                    suggestions.append({
-                        'word': variant,
-                        'confidence': 0.7,
-                        'source': 'phonetic',
-                        'edit_distance': self._edit_distance(word, variant)
-                    })
-        except Exception as e:
-            logger.error(f"Phonetic suggestion error: {e}")
-        
-        return suggestions[:3]
-    
-    def _get_fuzzy_suggestions(self, word: str) -> List[Dict]:
-        """Get fuzzy matching suggestions"""
-        suggestions = []
-        
-        if not RAPIDFUZZ_AVAILABLE:
-            return suggestions
-        
-        # Include Hugosave terms in fuzzy matching
-        common_words = [
-            'the', 'and', 'for', 'are', 'but', 'not', 'you', 'all', 'can', 'had',
-            'was', 'one', 'our', 'out', 'day', 'get', 'has', 'him', 'his', 'how'
-        ]
-        
-        # Add Hugosave brand terms
-        hugosave_terms = list(self.brand_manager.brand_terms.values())
-        common_words.extend(hugosave_terms)
-        
-        # Add custom words
-        if hasattr(self.dict_manager, 'custom_words'):
-            common_words.extend(list(self.dict_manager.custom_words)[:100])
-        
-        try:
-            matches = process.extract(word, common_words, limit=5, scorer=fuzz.WRatio)
-            
-            for match, score in matches:
-                if score > 70:
-                    suggestions.append({
-                        'word': match,
-                        'confidence': score / 100.0,
-                        'source': 'fuzzy',
-                        'edit_distance': self._edit_distance(word, match)
-                    })
-        except Exception as e:
-            logger.error(f"Fuzzy matching error: {e}")
-        
-        return suggestions
-    
-    def _generate_phonetic_variants(self, word: str) -> List[str]:
-        """Generate phonetic variants of a word"""
-        variants = []
-        
-        phonetic_rules = [
-            ('ph', 'f'), ('f', 'ph'), ('c', 'k'), ('k', 'c'),
-            ('z', 's'), ('s', 'z'), ('i', 'y'), ('y', 'i'),
-            ('ei', 'ie'), ('ie', 'ei'), ('tion', 'sion'), ('sion', 'tion')
-        ]
-        
-        for old, new in phonetic_rules:
-            if old in word.lower():
-                variant = word.lower().replace(old, new)
-                variants.append(variant)
-        
-        return variants
-    
-    def _is_valid_word(self, word: str) -> bool:
-        """Check if word is valid"""
-        if len(word) < 2 or not word.isalpha():
-            return False
-        
-        # Check in dictionaries
-        if self.us_dict and self.us_dict.check(word):
-            return True
-        if self.uk_dict and self.uk_dict.check(word):
-            return True
-        
-        # Check in custom dictionary
-        if self.dict_manager.is_custom_word(word):
-            return True
-        
-        # Check if it's a Hugosave term
-        if self.brand_manager.is_hugosave_term(word):
-            return True
-        
-        return False
-    
-    def _edit_distance(self, word1: str, word2: str) -> int:
-        """Calculate edit distance between two words"""
-        m, n = len(word1), len(word2)
-        dp = [[0] * (n + 1) for _ in range(m + 1)]
-        
-        for i in range(m + 1):
-            dp[i][0] = i
-        for j in range(n + 1):
-            dp[0][j] = j
-        
-        for i in range(1, m + 1):
-            for j in range(1, n + 1):
-                if word1[i-1] == word2[j-1]:
-                    dp[i][j] = dp[i-1][j-1]
-                else:
-                    dp[i][j] = 1 + min(dp[i-1][j], dp[i][j-1], dp[i-1][j-1])
-        
-        return dp[m][n]
-    
-    def _rank_and_filter_suggestions(self, suggestions: List[Dict], original_word: str) -> List[Dict]:
-        """Rank and filter suggestions with Hugosave priority"""
-        # Remove duplicates
-        seen = set()
-        unique_suggestions = []
-        for suggestion in suggestions:
-            if suggestion['word'] not in seen:
-                unique_suggestions.append(suggestion)
-                seen.add(suggestion['word'])
-        
-        # Filter by quality thresholds
-        filtered = [
-            s for s in unique_suggestions 
-            if s['confidence'] >= Config.MIN_CONFIDENCE and 
-            s['edit_distance'] <= Config.MAX_EDIT_DISTANCE
-        ]
-        
-        # Calculate composite scores with Hugosave priority
-        for suggestion in filtered:
-            edit_penalty = suggestion['edit_distance'] / max(len(original_word), len(suggestion['word']))
-            length_penalty = abs(len(original_word) - len(suggestion['word'])) / max(len(original_word), len(suggestion['word']))
-            
-            # Enhanced source-based weighting (Hugosave gets highest priority)
-            source_weights = {
-                'hugosave_hugosave_brand': 1.0,      # Highest priority
-                'hugosave_ux_writing': 0.98,
-                'hugosave_british_english': 0.95,
-                'hugosave_ai': 0.92,
-                'custom': 0.9,
-                'dictionary_us': 0.85,
-                'dictionary_uk': 0.8,
-                'phonetic': 0.7,
-                'fuzzy': 0.6
-            }
-            
-            source_weight = source_weights.get(suggestion['source'], 0.5)
-            
-            # Hugosave brand bonus
-            hugosave_bonus = 0.1 if suggestion.get('hugosave_brand', False) else 0.0
-            
-            # Final composite score
-            suggestion['final_score'] = (
-                suggestion['confidence'] * source_weight * 
-                (1 - edit_penalty * 0.2) * 
-                (1 - length_penalty * 0.1) +
-                hugosave_bonus
-            )
-        
-        # Sort by final score (Hugosave terms will naturally rank higher)
-        filtered.sort(key=lambda x: x['final_score'], reverse=True)
-        
-        return filtered
-
-# --- RATE LIMITING ---
-class RateLimiter:
-    def __init__(self):
-        self.requests = defaultdict(list)
-        self.lock = threading.Lock()
-    
-    def is_allowed(self, client_ip: str) -> bool:
-        """Check if request is allowed based on rate limit"""
-        now = datetime.now()
-        hour_ago = now - timedelta(hours=1)
-        
-        with self.lock:
-            # Clean old requests
-            self.requests[client_ip] = [
-                req_time for req_time in self.requests[client_ip] 
-                if req_time > hour_ago
-            ]
-            
-            # Check rate limit
-            if len(self.requests[client_ip]) >= Config.RATE_LIMIT:
-                return False
-            
-            # Add current request
-            self.requests[client_ip].append(now)
-            return True
-
-# --- ENHANCED REQUEST/RESPONSE MODELS ---
-class SpellCheckRequest(BaseModel):
-    text: str = Field(..., min_length=1, max_length=Config.MAX_TEXT_LENGTH)
-    context: Optional[str] = Field(None, max_length=500)
-    language: Optional[str] = Field("en", pattern="^(en|en_US|en_GB)$")
-    max_suggestions: Optional[int] = Field(5, ge=1, le=Config.MAX_SUGGESTIONS)
-    include_confidence: Optional[bool] = True
-    hugosave_priority: Optional[bool] = True
-    
-    @validator('text')
-    def validate_text(cls, v):
-        if not v.strip():
-            raise ValueError('Text cannot be empty')
-        return v.strip()
-
-class SpellCheckResponse(BaseModel):
-    is_correct: bool
-    original_text: str
-    suggestions: List[Dict[str, Any]]
-    processing_time_ms: float
-    language_detected: Optional[str]
-    cache_hit: bool
-    confidence_threshold: float
-    hugosave_optimized: bool
-    hugosave_correction: bool
-
-class BatchSpellCheckRequest(BaseModel):
-    texts: List[str] = Field(..., min_items=1, max_items=100)
-    context: Optional[str] = None
-    language: Optional[str] = "en"
-    max_suggestions: Optional[int] = 5
-    hugosave_priority: Optional[bool] = True
-
-class AddWordRequest(BaseModel):
-    word: str = Field(..., min_length=1, max_length=100)
-    domain: str = Field("general", max_length=50)
-
-class AddCorrectionRequest(BaseModel):
-    incorrect: str = Field(..., min_length=1, max_length=100)
-    correct: str = Field(..., min_length=1, max_length=100)
-    confidence: float = Field(1.0, ge=0.0, le=1.0)
-
-# --- UTILITY FUNCTIONS ---
-def get_client_ip(request: Request) -> str:
-    """Extract client IP from request"""
-    return request.client.host
-
-async def check_rate_limit(request: Request) -> str:
-    """Check rate limiting"""
-    client_ip = get_client_ip(request)
-    if not rate_limiter.is_allowed(client_ip):
-        raise HTTPException(status_code=429, detail="Rate limit exceeded")
-    return client_ip
-
-# --- MAIN APPLICATION SETUP ---
-start_time = datetime.now()
-performance_monitor = PerformanceMonitor()
-cache_manager = CacheManager()
-dict_manager = CustomDictionaryManager()
-brand_manager = HugosaveBrandManager()
-ai_manager = HugosaveQuantizedAIManager()
-suggestion_engine = AdvancedSuggestionEngine(ai_manager, dict_manager, brand_manager)
-rate_limiter = RateLimiter()
-
-@asynccontextmanager
-async def lifespan(app: FastAPI):
-    """Application lifespan management"""
-    logger.info("🚀 Starting Hugosave Enhanced Spell Checker API")
-    logger.info(f"📊 Model Info: {ai_manager.model_info}")
-    yield
-    logger.info("🛑 Shutting down Hugosave Enhanced Spell Checker API")
-
-app = FastAPI(
-    title="Hugosave Advanced Spell Checker API",
-    description="Production-ready spell checking with Hugosave brand guidelines and quantization",
-    version="3.0.0",
-    lifespan=lifespan
-)
-
-# --- MIDDLEWARE ---
-app.add_middleware(
-    CORSMiddleware,
-    allow_origins=["*"],
-    allow_credentials=True,
-    allow_methods=["*"],
-    allow_headers=["*"],
-)
-
-app.add_middleware(
-    TrustedHostMiddleware,
-    allowed_hosts=["*"]  # Configure appropriately for production
-)
-
-# --- API ENDPOINTS ---
-@app.post("/spellcheck", response_model=SpellCheckResponse)
-async def spell_check(
-    spell_request: SpellCheckRequest,
-    background_tasks: BackgroundTasks,
-    request: Request,
-    client_ip: str = Depends(check_rate_limit)
-):
-    """Enhanced spell checking with Hugosave brand guidelines"""
-    start_time_request = time.time()
-    cache_hit = False
-    hugosave_correction = False
-    
-    try:
-        # Check cache first
-        cached_result = await cache_manager.get(spell_request.text, spell_request.language)
-        if cached_result:
-            cache_hit = True
-            performance_monitor.record_request(0, from_cache=True)
-            return SpellCheckResponse(**cached_result, cache_hit=True)
-=======
     # Initialize pipeline
     logger.info("Initializing Hugosave pipeline...")
     pipeline = HugosavePipeline()
@@ -1023,293 +112,12 @@
                 else:
                     size_mb = Path(file_path).stat().st_size / (1024*1024)
                     print(f"   ✅ {file_path} ({size_mb:.1f} MB)")
->>>>>>> 74ab9978
         
         print(f"\n🚀 NEXT STEPS:")
         print(f"   1. Test your model: python deployment_pipeline.py")
         print(f"   2. API docs: http://localhost:8000/docs (after starting deployment)")
         print(f"   3. Add new data: python hugosave_pipeline.py --add-data 'new_file.pdf' --source-name 'update_name'")
         
-<<<<<<< HEAD
-        # Check Hugosave brand terms
-        if not is_correct:
-            hugosave_correction_result = brand_manager.get_hugosave_correction(word)
-            if hugosave_correction_result and hugosave_correction_result[0].lower() == word:
-                is_correct = True
-        
-        # Check dictionaries
-        if not is_correct and suggestion_engine.us_dict:
-            is_correct = suggestion_engine.us_dict.check(word) or suggestion_engine.uk_dict.check(word)
-        
-        suggestions = []
-        if not is_correct:
-            # Get comprehensive suggestions with Hugosave priority
-            suggestion_results = suggestion_engine.get_comprehensive_suggestions(
-                word, spell_request.context or "", spell_request.language
-            )
-            
-            # Check if any suggestion is a Hugosave correction
-            hugosave_correction = any(s.get('hugosave_brand', False) for s in suggestion_results)
-            
-            # Format suggestions
-            suggestions = [
-                {
-                    "word": s["word"],
-                    "confidence": s["final_score"],
-                    "source": s["source"],
-                    "edit_distance": s["edit_distance"],
-                    "hugosave_brand": s.get("hugosave_brand", False)
-                }
-                for s in suggestion_results[:spell_request.max_suggestions]
-            ]
-        
-        # Prepare response
-        processing_time = (time.time() - start_time_request) * 1000
-        response_data = {
-            "is_correct": is_correct,
-            "original_text": spell_request.text,
-            "suggestions": suggestions,
-            "processing_time_ms": processing_time,
-            "language_detected": spell_request.language,
-            "cache_hit": cache_hit,
-            "confidence_threshold": Config.MIN_CONFIDENCE,
-            "hugosave_optimized": ai_manager.model_info.get('hugosave_optimized', False),
-            "hugosave_correction": hugosave_correction
-        }
-        
-        # Cache result
-        background_tasks.add_task(
-            cache_manager.set, spell_request.text, response_data, spell_request.language
-        )
-        
-        # Record performance
-        performance_monitor.record_request(processing_time / 1000, hugosave_correction=hugosave_correction)
-        
-        return SpellCheckResponse(**response_data)
-        
-    except Exception as e:
-        performance_monitor.record_request((time.time() - start_time_request) * 1000, error=True)
-        logger.error(f"Spell check error: {e}")
-        raise HTTPException(status_code=500, detail="Internal server error")
-
-@app.post("/batch-spellcheck")
-async def batch_spell_check(
-    batch_request: BatchSpellCheckRequest,
-    request: Request,
-    client_ip: str = Depends(check_rate_limit)
-):
-    """Batch spell checking with Hugosave optimization"""
-    start_time_batch = time.time()
-    
-    try:
-        results = []
-        
-        # Process in parallel using ThreadPoolExecutor
-        with ThreadPoolExecutor(max_workers=Config.MAX_WORKERS) as executor:
-            # Create individual requests
-            individual_requests = [
-                SpellCheckRequest(
-                    text=text,
-                    context=batch_request.context,
-                    language=batch_request.language,
-                    max_suggestions=batch_request.max_suggestions,
-                    hugosave_priority=batch_request.hugosave_priority
-                )
-                for text in batch_request.texts
-            ]
-            
-            # Process concurrently
-            futures = [
-                executor.submit(
-                    suggestion_engine.get_comprehensive_suggestions,
-                    req.text.lower().strip(),
-                    req.context or "",
-                    req.language
-                )
-                for req in individual_requests
-            ]
-            
-            # Collect results
-            for i, future in enumerate(futures):
-                try:
-                    suggestions = future.result(timeout=10)
-                    
-                    # Check for Hugosave corrections
-                    hugosave_correction = any(s.get('hugosave_brand', False) for s in suggestions)
-                    
-                    results.append({
-                        "text": batch_request.texts[i],
-                        "is_correct": len(suggestions) == 0,
-                        "suggestions": suggestions[:batch_request.max_suggestions],
-                        "hugosave_correction": hugosave_correction
-                    })
-                except Exception as e:
-                    logger.error(f"Batch processing error for '{batch_request.texts[i]}': {e}")
-                    results.append({
-                        "text": batch_request.texts[i],
-                        "error": str(e)
-                    })
-        
-        processing_time = (time.time() - start_time_batch) * 1000
-        
-        return {
-            "results": results,
-            "total_processed": len(batch_request.texts),
-            "processing_time_ms": processing_time,
-            "hugosave_optimized": True
-        }
-        
-    except Exception as e:
-        logger.error(f"Batch spell check error: {e}")
-        raise HTTPException(status_code=500, detail="Batch processing failed")
-
-@app.post("/add-custom-word")
-async def add_custom_word(
-    word_request: AddWordRequest,
-    request: Request,
-    client_ip: str = Depends(check_rate_limit)
-):
-    """Add word to custom dictionary"""
-    try:
-        dict_manager.add_word(word_request.word, word_request.domain)
-        return {
-            "message": f"Word '{word_request.word}' added to custom dictionary", 
-            "domain": word_request.domain
-        }
-    except Exception as e:
-        logger.error(f"Error adding custom word: {e}")
-        raise HTTPException(status_code=500, detail="Failed to add custom word")
-
-@app.post("/add-custom-correction")
-async def add_custom_correction(
-    correction_request: AddCorrectionRequest,
-    request: Request,
-    client_ip: str = Depends(check_rate_limit)
-):
-    """Add custom correction"""
-    try:
-        dict_manager.add_correction(
-            correction_request.incorrect, 
-            correction_request.correct, 
-            correction_request.confidence
-        )
-        return {
-            "message": f"Correction '{correction_request.incorrect}' -> '{correction_request.correct}' added",
-            "confidence": correction_request.confidence
-        }
-    except Exception as e:
-        logger.error(f"Error adding custom correction: {e}")
-        raise HTTPException(status_code=500, detail="Failed to add custom correction")
-
-@app.get("/hugosave-terms")
-async def get_hugosave_terms():
-    """Get all Hugosave brand terms"""
-    return {
-        "brand_terms": brand_manager.brand_terms,
-        "ux_writing_rules": brand_manager.ux_writing_rules,
-        "style_rules": brand_manager.style_rules,
-        "total_terms": len(brand_manager.brand_terms) + len(brand_manager.ux_writing_rules) + len(brand_manager.style_rules)
-    }
-
-@app.get("/stats")
-async def get_stats():
-    """Get comprehensive system statistics"""
-    return {
-        "performance": performance_monitor.get_stats(),
-        "cache_info": {
-            "local_cache_size": len(cache_manager.local_cache),
-            "redis_connected": cache_manager.redis_client is not None
-        },
-        "dictionary_info": {
-            "custom_words": len(dict_manager.custom_words),
-            "custom_corrections": len(dict_manager.domain_corrections),
-            "enchant_available": suggestion_engine.us_dict is not None
-        },
-        "hugosave_info": {
-            "brand_terms": len(brand_manager.brand_terms),
-            "ux_rules": len(brand_manager.ux_writing_rules),
-            "style_rules": len(brand_manager.style_rules),
-            "model_optimized": ai_manager.model_info.get('hugosave_optimized', False)
-        },
-        "model_info": ai_manager.model_info,
-        "features": {
-            "enchant_available": ENCHANT_AVAILABLE,
-            "redis_available": REDIS_AVAILABLE,
-            "semantic_model_available": SEMANTIC_MODEL_AVAILABLE,
-            "phonetics_available": PHONETICS_AVAILABLE,
-            "rapidfuzz_available": RAPIDFUZZ_AVAILABLE,
-            "hugosave_quantized": True
-        }
-    }
-
-@app.get("/health")
-async def health_check():
-    """Health check endpoint"""
-    return {
-        "status": "healthy",
-        "timestamp": datetime.now().isoformat(),
-        "uptime_seconds": (datetime.now() - start_time).total_seconds(),
-        "hugosave_optimized": ai_manager.model_info.get('hugosave_optimized', False),
-        "model_type": ai_manager.model_info.get('model_type', 'unknown')
-    }
-
-@app.get("/benchmark")
-async def benchmark_performance():
-    """Benchmark Hugosave spell checker performance"""
-    try:
-        hugosave_test_words = ["hugosave", "hugohero", "login", "color", "realize", "centre"]
-        
-        start_time_bench = time.time()
-        results = []
-        
-        for word in hugosave_test_words:
-            word_start = time.time()
-            suggestions = suggestion_engine.get_comprehensive_suggestions(word)
-            word_time = (time.time() - word_start) * 1000
-            
-            results.append({
-                "word": word,
-                "processing_time_ms": round(word_time, 2),
-                "suggestions_count": len(suggestions),
-                "hugosave_correction": any(s.get('hugosave_brand', False) for s in suggestions)
-            })
-        
-        total_time = (time.time() - start_time_bench) * 1000
-        avg_time = total_time / len(hugosave_test_words)
-        
-        return {
-            "benchmark_results": results,
-            "total_time_ms": round(total_time, 2),
-            "average_time_ms": round(avg_time, 2),
-            "model_info": ai_manager.model_info,
-            "timestamp": datetime.now().isoformat()
-        }
-        
-    except Exception as e:
-        raise HTTPException(status_code=500, detail=f"Benchmark failed: {str(e)}")
-
-@app.get("/")
-async def root():
-    """Root endpoint"""
-    return {
-        "service": "Hugosave Advanced Spell Checker API",
-        "version": "3.0.0",
-        "status": "running",
-        "hugosave_optimized": ai_manager.model_info.get('hugosave_optimized', False),
-        "features": [
-            "Hugosave brand guidelines integration",
-            "Quantized AI models for fast inference",
-            "Multi-source suggestions",
-            "Custom dictionaries",
-            "Batch processing",
-            "Intelligent caching",
-            "Rate limiting",
-            "Performance monitoring",
-            "British English style guide",
-            "UX writing rules"
-        ]
-    }
-=======
         print(f"\n📈 PERFORMANCE HIGHLIGHTS:")
         if 'deployment_results' in results:
             for model_name, model_results in list(results['deployment_results'].items())[:3]:
@@ -1330,7 +138,6 @@
         print(f"\n❌ Pipeline failed: {e}")
         print("\nCheck hugosave_pipeline.log for detailed error information.")
         sys.exit(1)
->>>>>>> 74ab9978
 
 if __name__ == "__main__":
     main()